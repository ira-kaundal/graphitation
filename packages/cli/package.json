{
  "name": "@graphitation/cli",
  "license": "MIT",
  "version": "1.5.4",
  "bin": {
    "graphitation": "./bin/graphitation.js",
    "supermassive": "./bin/supermassive.js"
  },
  "repository": {
    "type": "git",
    "url": "https://github.com/microsoft/graphitation.git",
    "directory": "packages/graphitation-cli"
  },
  "scripts": {
    "build": "monorepo-scripts build",
    "lint": "monorepo-scripts lint",
    "test": "monorepo-scripts test",
    "types": "monorepo-scripts types",
    "just": "monorepo-scripts"
  },
  "devDependencies": {
    "@types/jest": "^26.0.22",
    "monorepo-scripts": "*"
  },
  "dependencies": {
<<<<<<< HEAD
    "@graphitation/supermassive-extractors": "^2.0.0",
    "@graphitation/merge-schemas": "^0.1.0",
=======
    "@graphitation/supermassive-extractors": "^2.1.0",
>>>>>>> 0ad77efa
    "@graphitation/ts-codegen": "^2.4.0",
    "commander": "^8.3.0",
    "typescript": "^4.4.3 <4.5.0"
  },
  "sideEffects": false,
  "access": "public"
}<|MERGE_RESOLUTION|>--- conflicted
+++ resolved
@@ -23,12 +23,8 @@
     "monorepo-scripts": "*"
   },
   "dependencies": {
-<<<<<<< HEAD
-    "@graphitation/supermassive-extractors": "^2.0.0",
+    "@graphitation/supermassive-extractors": "^2.1.0",
     "@graphitation/merge-schemas": "^0.1.0",
-=======
-    "@graphitation/supermassive-extractors": "^2.1.0",
->>>>>>> 0ad77efa
     "@graphitation/ts-codegen": "^2.4.0",
     "commander": "^8.3.0",
     "typescript": "^4.4.3 <4.5.0"
