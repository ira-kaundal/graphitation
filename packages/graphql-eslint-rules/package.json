{
  "name": "@graphitation/graphql-eslint-rules",
  "license": "MIT",
<<<<<<< HEAD
  "version": "0.6.1",
=======
  "version": "0.6.0",
>>>>>>> f2b36635
  "main": "./src/index.ts",
  "repository": {
    "type": "git",
    "url": "https://github.com/microsoft/graphitation.git",
    "directory": "packages/graphql-eslint-rules"
  },
  "scripts": {
    "build": "monorepo-scripts build",
    "lint": "monorepo-scripts lint",
    "test": "monorepo-scripts test",
    "types": "monorepo-scripts types",
    "just": "monorepo-scripts"
  },
  "devDependencies": {
    "@graphql-eslint/eslint-plugin": "^3.7.0",
    "@types/jest": "^26.0.22",
    "@types/lodash.camelcase": "^4.3.6",
    "@typescript-eslint/utils": "^5.10.1",
    "graphql": "^15.0.0",
    "lodash.camelcase": "^4.3.0",
    "monorepo-scripts": "*"
  },
  "peerDependencies": {
    "graphql": "^15.0.0",
    "lodash.camelcase": "^4.3.0"
  },
  "publishConfig": {
    "main": "./lib/index",
    "types": "./lib/index.d.ts",
    "access": "public",
    "module": "./lib/index.mjs",
    "exports": {
      ".": {
        "import": "./lib/index.mjs",
        "require": "./lib/index.js"
      }
    }
  }
}<|MERGE_RESOLUTION|>--- conflicted
+++ resolved
@@ -1,11 +1,7 @@
 {
   "name": "@graphitation/graphql-eslint-rules",
   "license": "MIT",
-<<<<<<< HEAD
   "version": "0.6.1",
-=======
-  "version": "0.6.0",
->>>>>>> f2b36635
   "main": "./src/index.ts",
   "repository": {
     "type": "git",
